# Copyright © 2011-2014 Richard Kettlewell.
#
# This program is free software: you can redistribute it and/or modify
# it under the terms of the GNU General Public License as published by
# the Free Software Foundation, either version 3 of the License, or
# (at your option) any later version.
#
# This program is distributed in the hope that it will be useful,
# but WITHOUT ANY WARRANTY; without even the implied warranty of
# MERCHANTABILITY or FITNESS FOR A PARTICULAR PURPOSE.  See the
# GNU General Public License for more details.
#
# You should have received a copy of the GNU General Public License
# along with this program.  If not, see <http://www.gnu.org/licenses/>.
<<<<<<< HEAD
TESTS=backup prune retire-device retire-volume store check-file check-configs \
	check-mounted glob-store style upgrade
=======
TESTS=bashisms backup prune retire-device retire-volume store \
	check-file check-configs \
	check-mounted glob-store style
>>>>>>> 97c64b1b
EXTRA_DIST=${TESTS} setup.sh hook \
	expect/10.txt expect/11.txt expect/12.txt expect/13.txt	\
	expect/14.txt expect/15.txt expect/16.txt expect/17.txt	\
	expect/18.txt expect/19.txt expect/1.txt expect/20.txt	\
	expect/21.txt expect/22.txt expect/23.txt expect/24.txt \
	expect/2.txt expect/3.txt expect/4.txt expect/5.txt	\
	expect/6.txt expect/7.txt expect/8.txt expect/9.txt	\
	expect/10.html expect/11.html expect/12.html expect/13.html	\
	expect/14.html expect/15.html expect/16.html expect/17.html	\
	expect/18.html expect/19.html expect/1.html expect/20.html	\
	expect/21.html expect/22.html expect/23.html expect/24.html \
	expect/2.html expect/3.html expect/4.html expect/5.html		\
	expect/6.html expect/7.html expect/8.html expect/9.html	\
	expect/14-stderr.txt expect/21-stderr.txt \
	expect/empty.txt \
	configs/empty/config \
	expect/include.txt \
	expect/retire-device-1.txt expect/retire-device-2.txt \
	expect/retire-volume-1.txt expect/retire-volume-2.txt \
	expect/retire-volume-3.txt \
	expect/upgrade-1.txt expect/upgrade-2.txt \
	expect/prune-1.txt expect/prune-2.txt expect/prune-3.txt \
	expect/prune-4.txt expect/prune-5.txt \
	configs/include/config						\
	configs/include/config.d/z configs/include/config.d/backup~	\
	configs/include/config.d/empty					\
	configs/include/config.d/\#recovery\#				\
	configs/include/config.d/.dotfile configs/include/config.d/a

clean-local:
	rm -rf $(patsubst %,w-%,${TESTS})<|MERGE_RESOLUTION|>--- conflicted
+++ resolved
@@ -12,14 +12,9 @@
 #
 # You should have received a copy of the GNU General Public License
 # along with this program.  If not, see <http://www.gnu.org/licenses/>.
-<<<<<<< HEAD
-TESTS=backup prune retire-device retire-volume store check-file check-configs \
-	check-mounted glob-store style upgrade
-=======
 TESTS=bashisms backup prune retire-device retire-volume store \
 	check-file check-configs \
-	check-mounted glob-store style
->>>>>>> 97c64b1b
+	check-mounted glob-store style upgrade
 EXTRA_DIST=${TESTS} setup.sh hook \
 	expect/10.txt expect/11.txt expect/12.txt expect/13.txt	\
 	expect/14.txt expect/15.txt expect/16.txt expect/17.txt	\
