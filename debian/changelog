--- conflicted
+++ resolved
@@ -1,12 +1,9 @@
-<<<<<<< HEAD
-=======
 rsbackup (1.2) unstable; urgency=low
 
   * Release 1.2.
 
  -- Richard Kettlewell <rjk@greenend.org.uk>  Sun, 28 Dec 2014 15:13:59 +0000
 
->>>>>>> 295bfcc7
 rsbackup (1.1-3) unstable; urgency=low
 
   * Clean up /ets/rsbackup on purge (thanks to Andreas Beckmann for the
