--- conflicted
+++ resolved
@@ -46,11 +46,7 @@
 
 # Settings ---------------------------------------------------------------------
 
-<<<<<<< HEAD
-our $version = "0.0.99";        # version number
-=======
 our $version = "0.0.109";       # version number
->>>>>>> 02a53e8c
 
 our @stores = ();               # known stores
 our $store;                     # where to store backups
