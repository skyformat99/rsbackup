--- conflicted
+++ resolved
@@ -15,7 +15,6 @@
     href="https://github.com/ewxrjk/rsbackup">rsbackup
     in git</a> for detailed change history.</p>
 
-<<<<<<< HEAD
     <h2>Changes In rsbackup 2.0</h2>
 
     <ul>
@@ -54,7 +53,12 @@
       <li>The semantics of <code>lock</code> are now documented.  <a
       href="https://github.com/ewxrjk/rsbackup/issues/20">Fixes issue
       #20</a>.</li>
-=======
+
+      <li>Shell scripts supplied with <code>rsbackup</code> no longer
+      depend on Bash.</li>
+
+    </ul>
+
     <h2>Changes In rsbackup 1.2</h2>
 
     <ul>
@@ -63,19 +67,13 @@
       option.</li>
 
       <li>OSX builds work again.</li>
->>>>>>> 295bfcc7
 
       <li>The cron scripts no longer attempt to run
       <code>rsbackup.cron</code> when it has been removed.  Fixes <A
       href="https://bugs.debian.org/766455">Debian bug
       #766455</a>.</li>
 
-<<<<<<< HEAD
-      <li>Shell scripts supplied with <code>rsbackup</code> no longer
-      depend on Bash.</li>
-=======
       <li>Some fixes to Debian packaging.</li>
->>>>>>> 295bfcc7
 
     </ul>
 
